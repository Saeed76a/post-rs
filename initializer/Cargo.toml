--- conflicted
+++ resolved
@@ -7,11 +7,7 @@
 
 [dependencies]
 base64 = "0.22.0"
-<<<<<<< HEAD
-clap = { version = "4.5.3", features = ["derive"] }
-=======
 clap = { version = "4.5.4", features = ["derive"] }
->>>>>>> 69da0db7
 post-rs = { path = "../" }
 scrypt-ocl = { path = "../scrypt-ocl" }
 rayon = "1.10.0"
