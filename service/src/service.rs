//! Post Service

use std::{
    path::PathBuf,
    sync::{atomic::AtomicBool, Arc, Mutex},
};

use eyre::Context;
use post::{
    metadata::{PostMetadata, ProofMetadata},
    pow::randomx::{PoW, RandomXFlag},
    prove::Proof,
    verification::{Mode, Verifier},
};

#[derive(Debug)]
pub enum ProofGenState {
    InProgress,
    Finished { proof: Proof<'static> },
}

#[derive(Debug)]
struct ProofGenProcess {
    handle: std::thread::JoinHandle<eyre::Result<Proof<'static>>>,
    challenge: Vec<u8>,
}

pub struct PostService {
    datadir: PathBuf,
    cfg: post::config::ProofConfig,
    init_cfg: post::config::InitConfig,
    nonces: usize,
    threads: usize,
    pow_flags: RandomXFlag,
    proof_generation: Mutex<Option<ProofGenProcess>>,

    stop: Arc<AtomicBool>,
}

impl PostService {
    pub fn new(
        datadir: PathBuf,
        cfg: post::config::ProofConfig,
        init_cfg: post::config::InitConfig,
        nonces: usize,
        threads: usize,
        pow_flags: RandomXFlag,
    ) -> eyre::Result<Self> {
        Ok(Self {
            proof_generation: Mutex::new(None),
            datadir,
            cfg,
            init_cfg,
            nonces,
            threads,
            pow_flags,
            stop: Arc::new(AtomicBool::new(false)),
        })
    }
}

impl crate::client::PostService for PostService {
    fn gen_proof(&self, challenge: Vec<u8>) -> eyre::Result<ProofGenState> {
        let mut proof_gen = self.proof_generation.lock().unwrap();
        if let Some(process) = proof_gen.as_mut() {
            eyre::ensure!(
                process.challenge == challenge,
                 "proof generation is in progress for a different challenge (current: {:X?}, requested: {:X?})", process.challenge, challenge,
                );

            if process.handle.is_finished() {
                log::info!("proof generation is finished");
                let result = match proof_gen.take().unwrap().handle.join() {
                    Ok(result) => result,
                    Err(err) => {
                        std::panic::resume_unwind(err);
                    }
                };

                match result {
                    Ok(proof) => {
                        return Ok(ProofGenState::Finished { proof });
                    }
                    Err(e) => {
                        return Err(e);
                    }
                }
            } else {
                log::info!("proof generation in progress");
                return Ok(ProofGenState::InProgress);
            }
        }

        let ch: [u8; 32] = challenge
            .as_slice()
            .try_into()
            .map_err(|_| eyre::eyre!("invalid challenge format"))?;
        log::info!("starting proof generation for challenge {ch:X?}");
        let pow_flags = self.pow_flags;
        let cfg = self.cfg;
        let datadir = self.datadir.clone();
        let nonces = self.nonces;
        let threads = self.threads;
        let stop = self.stop.clone();
        *proof_gen = Some(ProofGenProcess {
            challenge,
            handle: std::thread::spawn(move || {
                post::prove::generate_proof(&datadir, &ch, cfg, nonces, threads, pow_flags, stop)
            }),
        });

        Ok(ProofGenState::InProgress)
    }

    fn verify_proof(&self, proof: &Proof, metadata: &ProofMetadata) -> eyre::Result<()> {
<<<<<<< HEAD
        self.verifier
            .verify(proof, metadata, &self.cfg, &self.init_cfg, Mode::All)
=======
        let pow_verifier =
            PoW::new(RandomXFlag::get_recommended_flags()).context("creating PoW verifier")?;
        let verifier = Verifier::new(Box::new(pow_verifier));
        verifier
            .verify(proof, metadata, &self.cfg, &self.init_cfg)
>>>>>>> f98f0ca5
            .wrap_err("verifying proof")
    }

    fn get_metadata(&self) -> eyre::Result<PostMetadata> {
        post::metadata::load(&self.datadir).wrap_err("loading POST metadata")
    }
}

impl Drop for PostService {
    fn drop(&mut self) {
        log::info!("shutting down post service");
        if let Some(process) = self.proof_generation.lock().unwrap().take() {
            log::debug!("killing proof generation process");
            self.stop.store(true, std::sync::atomic::Ordering::Relaxed);
            let _ = process.handle.join().unwrap();
            log::debug!("proof generation process exited");
        }
    }
}<|MERGE_RESOLUTION|>--- conflicted
+++ resolved
@@ -113,16 +113,11 @@
     }
 
     fn verify_proof(&self, proof: &Proof, metadata: &ProofMetadata) -> eyre::Result<()> {
-<<<<<<< HEAD
-        self.verifier
-            .verify(proof, metadata, &self.cfg, &self.init_cfg, Mode::All)
-=======
         let pow_verifier =
             PoW::new(RandomXFlag::get_recommended_flags()).context("creating PoW verifier")?;
         let verifier = Verifier::new(Box::new(pow_verifier));
         verifier
-            .verify(proof, metadata, &self.cfg, &self.init_cfg)
->>>>>>> f98f0ca5
+            .verify(proof, metadata, &self.cfg, &self.init_cfg, Mode::All)
             .wrap_err("verifying proof")
     }
 
