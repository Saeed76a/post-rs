--- conflicted
+++ resolved
@@ -24,13 +24,8 @@
 tokio-stream = { version = "0.1", features = ["net"] }
 log = "0.4.22"
 eyre = "0.6.12"
-<<<<<<< HEAD
 env_logger = "0.11.5"
-clap = { version = "4.5.9", features = ["derive"] }
-=======
-env_logger = "0.11.1"
 clap = { version = "4.5.11", features = ["derive"] }
->>>>>>> 6f0f8bde
 hex = "0.4.3"
 mockall = "0.13.0"
 sysinfo = "0.30.13"
